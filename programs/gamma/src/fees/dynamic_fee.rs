--- conflicted
+++ resolved
@@ -1,13 +1,8 @@
 use super::{ceil_div, FEE_RATE_DENOMINATOR_VALUE};
-<<<<<<< HEAD
 use crate::{
     error::GammaError, 
     states::{Observation, ObservationState, OBSERVATION_NUM},
 };
-=======
-use crate::error::GammaError;
-use crate::states::{Observation, ObservationState, OBSERVATION_NUM};
->>>>>>> 510a3702
 use anchor_lang::prelude::*;
 //pub const FEE_RATE_DENOMINATOR_VALUE: u64 = 1_000_000;
 
@@ -77,27 +72,20 @@
         } else {
             0
         };
-
+        
         let volatility_component_calculated = VOLATILITY_FACTOR
             .saturating_mul(recent_price_volatility as u64)
-            .checked_div(FEE_RATE_DENOMINATOR_VALUE);
-
-        if volatility_component_calculated.is_none() {
-            return err!(GammaError::MathError);
-        }
+            .checked_div(FEE_RATE_DENOMINATOR_VALUE)
+            .ok_or(GammaError::MathOverflow)?;
 
         // Calculate volatility component
         let volatility_component = std::cmp::min(
-            volatility_component_calculated.unwrap(),
-            MAX_FEE.saturating_sub(base_fees),
+            volatility_component_calculated,
+            MAX_FEE.checked_sub(base_fees).ok_or(GammaError::MathOverflow)?,
         );
 
         // Calculate liquidity imbalance component
-        let total_liquidity = vault_0.checked_add(vault_1);
-        if total_liquidity.is_none() {
-            return err!(GammaError::MathError);
-        }
-        let total_liquidity = vault_0.checked_add(vault_1).unwrap() as u128;
+        let total_liquidity = vault_0.checked_add(vault_1).ok_or(GammaError::MathOverflow)? as u128;
 
         let current_ratio = if total_liquidity > 0 {
             (vault_0 as u128)
@@ -108,11 +96,7 @@
             0
         };
 
-        let ideal_ratio = FEE_RATE_DENOMINATOR_VALUE.checked_div(2);
-        if ideal_ratio.is_none() {
-            return err!(GammaError::MathError);
-        }
-        let ideal_ratio = ideal_ratio.unwrap() as u128;
+        let ideal_ratio = FEE_RATE_DENOMINATOR_VALUE.checked_div(2).ok_or(GammaError::MathOverflow)? as u128;
 
         let imbalance = if current_ratio > ideal_ratio {
             current_ratio.saturating_sub(ideal_ratio)
@@ -126,8 +110,8 @@
             .unwrap_or(0);
         // Calculate final dynamic fee
         let dynamic_fee = base_fees
-            .saturating_add(volatility_component)
-            .saturating_add(liquidity_imbalance_component);
+            .checked_add(volatility_component).ok_or(GammaError::MathOverflow)?
+            .checked_add(liquidity_imbalance_component).ok_or(GammaError::MathOverflow)?;
         #[cfg(feature = "enable-log")]
         msg!("dynamic_fee: {}", dynamic_fee);
         Ok(std::cmp::min(dynamic_fee, MAX_FEE))
@@ -182,75 +166,26 @@
         let (price_a, price_b, _) =
             Self::get_price_range(observation_state, block_timestamp, VOLATILITY_WINDOW)?;
         let volatility = if price_b > price_a {
-<<<<<<< HEAD
-            (price_b - price_a)
+            price_b.checked_sub(price_a)
+                .ok_or(GammaError::MathOverflow)?
                 .checked_div(price_a)
                 .ok_or(GammaError::MathOverflow)?
                 .checked_mul(FEE_RATE_DENOMINATOR_VALUE as u128)
                 .ok_or(GammaError::MathOverflow)?
         } else {
-            (price_a - price_b)
+            price_a.checked_sub(price_b)
+                .ok_or(GammaError::MathOverflow)?
                 .checked_div(price_b)
                 .ok_or(GammaError::MathOverflow)?
                 .checked_mul(FEE_RATE_DENOMINATOR_VALUE as u128)
                 .ok_or(GammaError::MathOverflow)?
-=======
-            let price_diff = price_b.checked_sub(price_a);
-            if price_diff.is_none() {
-                return err!(GammaError::MathError);
-            }
-
-            let price_diff_ratio = price_diff.unwrap().checked_div(price_a);
-            if price_diff_ratio.is_none() {
-                return err!(GammaError::MathError);
-            }
-
-            price_diff_ratio
-                .unwrap()
-                .checked_mul(FEE_RATE_DENOMINATOR_VALUE as u128)
-        } else {
-            let price_diff = price_a.checked_sub(price_b);
-            if price_diff.is_none() {
-                return err!(GammaError::MathError);
-            }
-
-            let price_diff_ratio = price_diff.unwrap().checked_div(price_b);
-            if price_diff_ratio.is_none() {
-                return err!(GammaError::MathError);
-            }
-
-            price_diff_ratio
-                .unwrap()
-                .checked_mul(FEE_RATE_DENOMINATOR_VALUE as u128)
->>>>>>> 510a3702
         };
-        if volatility.is_none() {
-            return err!(GammaError::MathError);
-        }
-        let volatility = volatility.unwrap();
-
-<<<<<<< HEAD
+
         let dynamic_fee = volatility
             .checked_div(100)
             .ok_or(GammaError::MathOverflow)?
             .checked_add(base_fees as u128)
             .ok_or(GammaError::MathOverflow)?; // Increase fee by 1 bp for each 1% of volatility
-=======
-        let volatility_divide_by_100 = volatility.checked_div(100);
-        if volatility_divide_by_100.is_none() {
-            return err!(GammaError::MathError);
-        }
-
-        let dynamic_fee = volatility_divide_by_100
-            .unwrap()
-            .checked_add(base_fees as u128); // Increase fee by 1 bp for each 1% of volatility
-
-        if dynamic_fee.is_none() {
-            return err!(GammaError::MathError);
-        }
-        let dynamic_fee = dynamic_fee.unwrap();
-
->>>>>>> 510a3702
         Ok(dynamic_fee.min(MAX_FEE_VOLATILITY as u128) as u64)
     }
 
@@ -338,34 +273,19 @@
             max_price = max_price.max(price);
             count += 1;
 
-            let total_price_option = total_price.checked_add(price);
-            if total_price_option.is_none() {
-                return err!(GammaError::MathError);
-            }
-            total_price = total_price_option.unwrap();
+            total_price = total_price.checked_add(price).ok_or(GammaError::MathOverflow)?;
         }
 
         if count == 0 {
             // If no valid observations found, return a default range
-<<<<<<< HEAD
             // This could be (0, 0, 0) or another appropriate default
-=======
->>>>>>> 510a3702
             return Ok((0, 0, 0));
         }
 
         // We are dividing  u128 by u128, we will lose precision here
         // This can be optimized.
-<<<<<<< HEAD
-        Ok((min_price, max_price, total_price / count as u128))
-=======
-        let price_avg = total_price.checked_add(count);
-        if price_avg.is_none() {
-            return err!(GammaError::MathError);
-        }
-
-        Ok((min_price, max_price, price_avg.unwrap()))
->>>>>>> 510a3702
+        let price_avg = total_price.checked_div(count as u128).ok_or(GammaError::MathOverflow)?;
+        Ok((min_price, max_price, price_avg))
     }
 
     /// Calculates the fee amount for a given input amount
